{
 "cells": [
  {
   "cell_type": "markdown",
   "source": [
    "Prepare simplified street graph\n",
    "===============================\n",
    "Downloads OSM data and prepares a simplified street graph. The street graph gets saved as a GeoPackage file and can be loaded later."
   ],
   "metadata": {
    "collapsed": false
   }
  },
  {
   "cell_type": "code",
   "execution_count": 45,
   "metadata": {
    "collapsed": false,
    "jupyter": {
     "outputs_hidden": false
    }
   },
   "outputs": [],
   "source": [
    "import geopandas as gpd\n",
    "import networkx as nx\n",
    "import snman\n",
    "\n",
    "# we use a customized fork of osmnx\n",
    "# it may be added to osmnx as a pull request in the future\n",
    "from snman import osmnx_customized as oxc\n",
    "\n",
    "# =====================================================================================\n",
    "# CONSTANTS\n",
    "# =====================================================================================\n",
    "\n",
    "PERIMETER = 'zollikerberg'\n",
    "# Set SAVE_TO_DEBUG = True for saving the cached network into the _debug folder\n",
    "# which is automatically used in the QGIS files\n",
    "SAVE_TO_DEBUG = True\n",
    "INTERSECTION_TOLERANCE = 10\n",
    "\n",
    "# set these paths according to your own setup\n",
    "data_directory = '/Users/svenruf/OneDrive - ETH Zurich/masterarbeit/Code/data_directory_aarau/'\n",
    "inputs_path = data_directory + 'inputs/'\n",
    "if SAVE_TO_DEBUG:\n",
    "    process_path = data_directory + 'process/' + '_debug' + '/'\n",
    "else:\n",
    "    process_path = data_directory + 'process/' + PERIMETER + '/'\n",
    "\n",
    "oxc.settings.useful_tags_way = snman.constants.OSM_TAGS"
   ]
  },
  {
   "cell_type": "code",
   "execution_count": 46,
   "metadata": {
    "collapsed": false,
    "jupyter": {
     "outputs_hidden": false
    }
   },
   "outputs": [
    {
     "name": "stdout",
     "output_type": "stream",
     "text": [
      "Load perimeters\n",
      "Get data from OSM server\n",
      "Prepare graph\n",
      "Convert CRS of street graph to 2056\n",
      "Load regions\n",
      "Load manual intersections\n",
      "Load reorganization regions\n"
     ]
    },
    {
     "name": "stderr",
     "output_type": "stream",
     "text": [
      "/opt/anaconda3/envs/snman/lib/python3.9/site-packages/geopandas/array.py:1406: UserWarning: CRS not set for some of the concatenation inputs. Setting output's CRS as CH1903+ / LV95 (the single non-null crs provided).\n",
      "  warnings.warn(\n"
     ]
    }
   ],
   "source": [
    "# =====================================================================================\n",
    "# LOAD DATA\n",
    "# =====================================================================================\n",
    "\n",
    "print('Load perimeters')\n",
    "perimeters = snman.load_perimeters(inputs_path + 'perimeters/perimeters.shp')\n",
    "\n",
    "print('Get data from OSM server')\n",
    "# At this step, simplification means only removing degree=2 edges\n",
    "G = oxc.graph_from_polygon(\n",
    "    # set the perimeter here\n",
<<<<<<< HEAD
    "    perimeters.loc['aarau']['geometry'],\n",
=======
    "    perimeters.to_crs(4326).loc[PERIMETER]['geometry'],\n",
>>>>>>> 43313321
    "    custom_filter=snman.constants.OSM_FILTER,\n",
    "    simplify=True, simplify_strict=False, retain_all=True, one_edge_per_direction=False\n",
    ")\n",
    "\n",
    "print('Prepare graph')\n",
    "snman.prepare_graph(G)\n",
    "\n",
    "print('Convert CRS of street graph to 2056')\n",
    "snman.convert_crs_of_street_graph(G, snman.constants.CRS)\n",
    "\n",
    "print('Load regions')\n",
    "# polygons that define local parameters for the simplification algorithms\n",
    "regions_gdf = snman.load_regions(inputs_path + 'regions/regions.shp', default_tolerance=10, street_graph=G)\n",
    "\n",
    "print('Load manual intersections')\n",
    "# polygons used to override the automatically detected intersections in some situations\n",
    "given_intersections_gdf = snman.load_intersections(\n",
    "    inputs_path + 'intersection_polygons/intersection_polygons.shp'\n",
    ")\n",
    "\n",
    "print('Load reorganization regions')\n",
    "# polygons that define which streets will be reorganized\n",
    "rebuilding_regions_gdf = snman.io.load_rebuilding_regions(\n",
    "    inputs_path + 'rebuilding_regions/rebuilding_regions.gpkg'\n",
<<<<<<< HEAD
    ")"
   ]
=======
    ")\n",
    "\n",
    "print('Load sensors and assigne them to edges in the raw street graph')\n",
    "sensors_df = snman.io.load_sensors(inputs_path + 'sensors/sensors.csv')\n",
    "snman.enrichment.match_sensors(G, sensors_df)"
   ],
   "metadata": {
    "collapsed": false
   }
  },
  {
   "cell_type": "code",
   "execution_count": null,
   "outputs": [],
   "source": [
    "# Assign sensors to edges in raw street graph\n",
    "\n"
   ],
   "metadata": {
    "collapsed": false
   }
  },
  {
   "cell_type": "code",
   "execution_count": null,
   "outputs": [],
   "source": [
    "# =====================================================================================\n",
    "# EXPORT RAW NETWORK\n",
    "# =====================================================================================\n",
    "\n",
    "if 1:\n",
    "    print('Save raw street graph')\n",
    "    snman.export_street_graph(G, process_path + 'raw_edges.gpkg', process_path + 'raw_nodes.gpkg')"
   ],
   "metadata": {
    "collapsed": false
   }
>>>>>>> 43313321
  },
  {
   "cell_type": "code",
   "execution_count": null,
   "metadata": {},
   "outputs": [],
   "source": []
  },
  {
   "cell_type": "code",
   "execution_count": 47,
   "metadata": {
    "collapsed": false,
    "jupyter": {
     "outputs_hidden": false
    }
   },
   "outputs": [
    {
     "name": "stdout",
     "output_type": "stream",
     "text": [
      "Detect intersections\n",
      "Split through edges in intersections\n",
      "Add layers to nodes\n",
      "Update precalculated attributes\n",
      "Detect intersections\n",
      "Add connections between components in intersections\n",
      "Split through edges in intersections\n",
      "Add layers to nodes\n",
      "Update precalculated attributes\n",
      "Detect intersections\n",
      "Add connections between components in intersections\n",
      "Split through edges in intersections\n",
      "Add layers to nodes\n",
      "Update precalculated attributes\n",
      "Detect intersections\n",
      "Add connections between components in intersections\n",
      "Save intersection geometries into a file\n",
      "Save raw street graph\n",
      "Consolidate intersections\n"
     ]
    }
   ],
   "source": [
    "# =====================================================================================\n",
    "# CONSOLIDATE INTERSECTIONS\n",
    "# =====================================================================================\n",
    "\n",
    "print('Detect intersections')\n",
    "intersections_gdf = snman.simplification.merge_nodes_geometric(\n",
    "    G, INTERSECTION_TOLERANCE,\n",
    "    given_intersections_gdf=given_intersections_gdf,\n",
    "    regions_gdf=regions_gdf\n",
    ")\n",
    "\n",
    "if 1:\n",
    "    # must be run a few times for including buffers of newly added nodes\n",
    "    for i in range(3):\n",
    "        print('Split through edges in intersections')\n",
    "        intersections = snman.split_through_edges_in_intersections(G, intersections_gdf)\n",
    "\n",
    "        print('Add layers to nodes')\n",
    "        snman.graph_tools._add_layers_to_nodes(G)\n",
    "\n",
    "        print('Update precalculated attributes')\n",
    "        snman.update_precalculated_attributes(G)\n",
    "\n",
    "        print('Detect intersections')\n",
    "        intersections_gdf = snman.simplification.merge_nodes_geometric(\n",
    "            G, INTERSECTION_TOLERANCE,\n",
    "            given_intersections_gdf=given_intersections_gdf,\n",
    "            regions_gdf=regions_gdf\n",
    "        )\n",
    "\n",
    "        print('Add connections between components in intersections')\n",
    "        snman.connect_components_in_intersections(G, intersections_gdf, separate_layers=True)\n",
    "\n",
    "    print('Save intersection geometries into a file')\n",
    "    snman.export_gdf(intersections_gdf, process_path + 'intersections_polygons.gpkg', columns=['geometry'])\n",
    "\n",
    "if 1:\n",
<<<<<<< HEAD
    "    print('Save raw street graph')\n",
    "    snman.export_streetgraph(G, process_path + 'raw_edges.gpkg', process_path + 'raw_nodes.gpkg')\n",
    "\n",
    "if 1:\n",
=======
>>>>>>> 43313321
    "    print('Consolidate intersections')\n",
    "    G = snman.simplification.consolidate_intersections(\n",
    "        G, intersections_gdf,\n",
    "        reconnect_edges=True\n",
    "    )"
   ]
  },
  {
   "cell_type": "code",
   "execution_count": 48,
   "metadata": {
    "collapsed": false,
    "jupyter": {
     "outputs_hidden": false
    }
   },
   "outputs": [
    {
     "name": "stdout",
     "output_type": "stream",
     "text": [
      "Generate lanes\n",
      "Normalize edge directions, enforce direction from lower to higher node id\n",
      "Convert into an undirected graph\n",
      "Identify hierarchy\n"
     ]
    }
   ],
   "source": [
    "# =====================================================================================\n",
    "# ENRICH AND ADJUST GRAPH\n",
    "# =====================================================================================\n",
    "\n",
    "if 1:\n",
    "    print('Generate lanes')\n",
    "    # interpreting the OSM tags into a collection of lanes on each edge\n",
    "    snman.generate_lanes(G)\n",
    "\n",
    "if 1:\n",
    "    print('Organize edge directions, enforce direction from lower to higher node id')\n",
    "    snman.organize_edge_directions(G)\n",
    "\n",
    "if 1:\n",
    "    print('Convert into an undirected graph')\n",
    "    G = oxc.utils_graph.get_undirected(G)\n",
    "\n",
    "if 1:\n",
    "    print('Identify hierarchy')\n",
    "    # split the edges into hierarchy categories, such as main roads, local roads, etc.\n",
    "    snman.add_hierarchy(G)"
   ]
  },
  {
   "cell_type": "code",
   "execution_count": 49,
   "metadata": {
    "collapsed": false,
    "jupyter": {
     "outputs_hidden": false
    }
   },
   "outputs": [
    {
     "name": "stdout",
     "output_type": "stream",
     "text": [
      "Merge parallel and consecutive edges, repeat a few times\n",
      "Simplify edge geometries\n",
      "Add lane stats to edges\n"
     ]
    }
   ],
   "source": [
    "# =====================================================================================\n",
    "# CONSOLIDATE PARALLEL AND CONSECUTIVE EDGES\n",
    "# =====================================================================================\n",
    "\n",
    "if 1:\n",
    "    print('Merge parallel and consecutive edges, repeat a few times')\n",
    "    for i in range(5):\n",
    "        snman.merge_parallel_edges(G)\n",
    "        snman.merge_consecutive_edges(G)\n",
    "        pass\n",
    "\n",
    "if 1:\n",
    "    print('Simplify edge geometries')\n",
    "    for id, edge in G.edges.items():\n",
    "        edge['geometry'] = edge['geometry'].simplify(25, preserve_topology=False)\n",
    "\n",
    "if 1:\n",
    "    print('Add lane stats to edges')\n",
    "    # how many lanes, how wide, etc.\n",
    "    snman.generate_lane_stats(G)"
   ]
  },
  {
   "cell_type": "code",
   "execution_count": 50,
   "metadata": {
    "collapsed": false,
    "jupyter": {
     "outputs_hidden": false
    }
   },
   "outputs": [],
   "source": [
    "# =====================================================================================\n",
    "# ENRICH\n",
    "# =====================================================================================\n",
    "\n",
    "if 0:\n",
<<<<<<< HEAD
    "    #TODO: use mapmathing for better performance and accuracy\n",
=======
    "    #TODO: use mapmatching for better performance and accuracy\n",
>>>>>>> 43313321
    "    #TODO: add route direction for one-way sections\n",
    "    print('Add public transport')\n",
    "    pt_network = snman.import_geofile_to_gdf(inputs_path + \"public_transit/ZVV_LINIEN_GEN_L.shp\")\n",
    "    snman.match_pt(G, pt_network)\n",
    "\n",
    "if 0:\n",
    "    print('Update OSM tags')\n",
    "    # to match the simplified and merged edges\n",
    "    snman.update_osm_tags(G)\n",
    "\n",
    "if 0:\n",
    "    print('Add elevation')\n",
    "    spn = oxc.stats.count_streets_per_node(G, nodes=G.nodes)\n",
    "    nx.set_node_attributes(G, values=spn, name=\"street_count\")\n",
    "    G = oxc.elevation.add_node_elevations_raster(G, inputs_path + 'ch_dhm_25/2056/ch_dhm_2056.tif', cpus=1)\n",
    "    G = oxc.elevation.add_edge_grades(G, add_absolute=False)\n",
    "\n",
    "if 0:\n",
    "    print('Add traffic counts')\n",
    "    source = gpd.read_file(inputs_path + 'traffic_volumes/npvm_2017_filtered.gpkg').to_crs(2056)\n",
    "    source['fid'] = source.index\n",
    "    # Remove links with zero traffic (otherwise they will distort the averages on the matched links)\n",
    "    source = source[source['DTV_ALLE'] > 0]\n",
    "    snman.enrichment.match_linestrings(G, source, [\n",
    "        {'source_column': 'DTV_ALLE',   'target_column': 'adt_avg',         'agg': 'avg' },\n",
    "        {'source_column': 'DTV_ALLE',   'target_column': 'adt_max',         'agg': 'max' },\n",
    "        {'source_column': 'FROMNODENO', 'target_column': 'npvm_fromnodeno', 'agg': 'list'},\n",
    "        {'source_column': 'TONODENO',   'target_column': 'npvm_tonodeno',   'agg': 'list'}\n",
    "        ]\n",
    "    )"
   ]
  },
  {
   "cell_type": "code",
   "execution_count": 51,
   "metadata": {
    "collapsed": false,
    "jupyter": {
     "outputs_hidden": false
    }
   },
   "outputs": [
    {
     "name": "stdout",
     "output_type": "stream",
     "text": [
      "Keep only the largest connected component\n"
     ]
    }
   ],
   "source": [
    "# =====================================================================================\n",
    "# VARIA\n",
    "# =====================================================================================\n",
    "\n",
    "if 1:\n",
    "    print('Keep only the largest connected component')\n",
    "    # remove edges that are not connected to the rest of the network\n",
    "    snman.graph_tools.add_connected_component_ids(G)\n",
    "    G = snman.graph_tools.keep_only_the_largest_connected_component(G)"
   ]
  },
  {
   "cell_type": "code",
   "execution_count": 52,
   "metadata": {
    "collapsed": false,
    "jupyter": {
     "outputs_hidden": false
    }
   },
   "outputs": [
    {
     "name": "stdout",
     "output_type": "stream",
     "text": [
      "Export basic street graph\n",
      "Export lane geometries\n"
     ]
    }
   ],
   "source": [
    "# =====================================================================================\n",
    "# EXPORT\n",
    "# =====================================================================================\n",
    "\n",
    "if 1:\n",
    "    print('Export basic street graph')\n",
    "    # each street is one edge, the lanes are saved as an attribute\n",
    "    snman.export_street_graph(G, process_path + 'edges_all_attributes.gpkg', process_path + 'nodes_all_attributes.gpkg')\n",
    "\n",
    "if 1:\n",
    "    print('Export lane geometries')\n",
    "    # each lane has an own geometry and with as an attribute, for visualization purposes\n",
<<<<<<< HEAD
    "    snman.export_streetgraph_with_lanes(G, 'ln_desc', process_path + 'edges_lanes.shp', scaling=2)"
   ]
  },
  {
   "cell_type": "code",
   "execution_count": null,
   "metadata": {},
   "outputs": [],
   "source": []
=======
    "    snman.export_street_graph_with_lanes(G, 'ln_desc', process_path + 'edges_lanes.shp', scaling=2)"
   ],
   "metadata": {
    "collapsed": false
   }
>>>>>>> 43313321
  }
 ],
 "metadata": {
  "kernelspec": {
   "display_name": "Python 3 (ipykernel)",
   "language": "python",
   "name": "python3"
  },
  "language_info": {
   "codemirror_mode": {
    "name": "ipython",
    "version": 3
   },
   "file_extension": ".py",
   "mimetype": "text/x-python",
   "name": "python",
   "nbconvert_exporter": "python",
   "pygments_lexer": "ipython3",
   "version": "3.9.16"
  }
 },
 "nbformat": 4,
 "nbformat_minor": 4
}<|MERGE_RESOLUTION|>--- conflicted
+++ resolved
@@ -13,13 +13,7 @@
   },
   {
    "cell_type": "code",
-   "execution_count": 45,
-   "metadata": {
-    "collapsed": false,
-    "jupyter": {
-     "outputs_hidden": false
-    }
-   },
+   "execution_count": null,
    "outputs": [],
    "source": [
     "import geopandas as gpd\n",
@@ -41,7 +35,7 @@
     "INTERSECTION_TOLERANCE = 10\n",
     "\n",
     "# set these paths according to your own setup\n",
-    "data_directory = '/Users/svenruf/OneDrive - ETH Zurich/masterarbeit/Code/data_directory_aarau/'\n",
+    "data_directory = 'C:/Users/lballo/polybox/Research/SNMan/SNMan Shared/data/'\n",
     "inputs_path = data_directory + 'inputs/'\n",
     "if SAVE_TO_DEBUG:\n",
     "    process_path = data_directory + 'process/' + '_debug' + '/'\n",
@@ -49,40 +43,15 @@
     "    process_path = data_directory + 'process/' + PERIMETER + '/'\n",
     "\n",
     "oxc.settings.useful_tags_way = snman.constants.OSM_TAGS"
-   ]
-  },
-  {
-   "cell_type": "code",
-   "execution_count": 46,
-   "metadata": {
-    "collapsed": false,
-    "jupyter": {
-     "outputs_hidden": false
-    }
-   },
-   "outputs": [
-    {
-     "name": "stdout",
-     "output_type": "stream",
-     "text": [
-      "Load perimeters\n",
-      "Get data from OSM server\n",
-      "Prepare graph\n",
-      "Convert CRS of street graph to 2056\n",
-      "Load regions\n",
-      "Load manual intersections\n",
-      "Load reorganization regions\n"
-     ]
-    },
-    {
-     "name": "stderr",
-     "output_type": "stream",
-     "text": [
-      "/opt/anaconda3/envs/snman/lib/python3.9/site-packages/geopandas/array.py:1406: UserWarning: CRS not set for some of the concatenation inputs. Setting output's CRS as CH1903+ / LV95 (the single non-null crs provided).\n",
-      "  warnings.warn(\n"
-     ]
-    }
-   ],
+   ],
+   "metadata": {
+    "collapsed": false
+   }
+  },
+  {
+   "cell_type": "code",
+   "execution_count": null,
+   "outputs": [],
    "source": [
     "# =====================================================================================\n",
     "# LOAD DATA\n",
@@ -95,11 +64,7 @@
     "# At this step, simplification means only removing degree=2 edges\n",
     "G = oxc.graph_from_polygon(\n",
     "    # set the perimeter here\n",
-<<<<<<< HEAD
-    "    perimeters.loc['aarau']['geometry'],\n",
-=======
     "    perimeters.to_crs(4326).loc[PERIMETER]['geometry'],\n",
->>>>>>> 43313321
     "    custom_filter=snman.constants.OSM_FILTER,\n",
     "    simplify=True, simplify_strict=False, retain_all=True, one_edge_per_direction=False\n",
     ")\n",
@@ -124,10 +89,6 @@
     "# polygons that define which streets will be reorganized\n",
     "rebuilding_regions_gdf = snman.io.load_rebuilding_regions(\n",
     "    inputs_path + 'rebuilding_regions/rebuilding_regions.gpkg'\n",
-<<<<<<< HEAD
-    ")"
-   ]
-=======
     ")\n",
     "\n",
     "print('Load sensors and assigne them to edges in the raw street graph')\n",
@@ -166,51 +127,11 @@
    "metadata": {
     "collapsed": false
    }
->>>>>>> 43313321
-  },
-  {
-   "cell_type": "code",
-   "execution_count": null,
-   "metadata": {},
-   "outputs": [],
-   "source": []
-  },
-  {
-   "cell_type": "code",
-   "execution_count": 47,
-   "metadata": {
-    "collapsed": false,
-    "jupyter": {
-     "outputs_hidden": false
-    }
-   },
-   "outputs": [
-    {
-     "name": "stdout",
-     "output_type": "stream",
-     "text": [
-      "Detect intersections\n",
-      "Split through edges in intersections\n",
-      "Add layers to nodes\n",
-      "Update precalculated attributes\n",
-      "Detect intersections\n",
-      "Add connections between components in intersections\n",
-      "Split through edges in intersections\n",
-      "Add layers to nodes\n",
-      "Update precalculated attributes\n",
-      "Detect intersections\n",
-      "Add connections between components in intersections\n",
-      "Split through edges in intersections\n",
-      "Add layers to nodes\n",
-      "Update precalculated attributes\n",
-      "Detect intersections\n",
-      "Add connections between components in intersections\n",
-      "Save intersection geometries into a file\n",
-      "Save raw street graph\n",
-      "Consolidate intersections\n"
-     ]
-    }
-   ],
+  },
+  {
+   "cell_type": "code",
+   "execution_count": null,
+   "outputs": [],
    "source": [
     "# =====================================================================================\n",
     "# CONSOLIDATE INTERSECTIONS\n",
@@ -249,41 +170,20 @@
     "    snman.export_gdf(intersections_gdf, process_path + 'intersections_polygons.gpkg', columns=['geometry'])\n",
     "\n",
     "if 1:\n",
-<<<<<<< HEAD
-    "    print('Save raw street graph')\n",
-    "    snman.export_streetgraph(G, process_path + 'raw_edges.gpkg', process_path + 'raw_nodes.gpkg')\n",
-    "\n",
-    "if 1:\n",
-=======
->>>>>>> 43313321
     "    print('Consolidate intersections')\n",
     "    G = snman.simplification.consolidate_intersections(\n",
     "        G, intersections_gdf,\n",
     "        reconnect_edges=True\n",
     "    )"
-   ]
-  },
-  {
-   "cell_type": "code",
-   "execution_count": 48,
-   "metadata": {
-    "collapsed": false,
-    "jupyter": {
-     "outputs_hidden": false
-    }
-   },
-   "outputs": [
-    {
-     "name": "stdout",
-     "output_type": "stream",
-     "text": [
-      "Generate lanes\n",
-      "Normalize edge directions, enforce direction from lower to higher node id\n",
-      "Convert into an undirected graph\n",
-      "Identify hierarchy\n"
-     ]
-    }
-   ],
+   ],
+   "metadata": {
+    "collapsed": false
+   }
+  },
+  {
+   "cell_type": "code",
+   "execution_count": null,
+   "outputs": [],
    "source": [
     "# =====================================================================================\n",
     "# ENRICH AND ADJUST GRAPH\n",
@@ -306,28 +206,15 @@
     "    print('Identify hierarchy')\n",
     "    # split the edges into hierarchy categories, such as main roads, local roads, etc.\n",
     "    snman.add_hierarchy(G)"
-   ]
-  },
-  {
-   "cell_type": "code",
-   "execution_count": 49,
-   "metadata": {
-    "collapsed": false,
-    "jupyter": {
-     "outputs_hidden": false
-    }
-   },
-   "outputs": [
-    {
-     "name": "stdout",
-     "output_type": "stream",
-     "text": [
-      "Merge parallel and consecutive edges, repeat a few times\n",
-      "Simplify edge geometries\n",
-      "Add lane stats to edges\n"
-     ]
-    }
-   ],
+   ],
+   "metadata": {
+    "collapsed": false
+   }
+  },
+  {
+   "cell_type": "code",
+   "execution_count": null,
+   "outputs": [],
    "source": [
     "# =====================================================================================\n",
     "# CONSOLIDATE PARALLEL AND CONSECUTIVE EDGES\n",
@@ -349,17 +236,14 @@
     "    print('Add lane stats to edges')\n",
     "    # how many lanes, how wide, etc.\n",
     "    snman.generate_lane_stats(G)"
-   ]
-  },
-  {
-   "cell_type": "code",
-   "execution_count": 50,
-   "metadata": {
-    "collapsed": false,
-    "jupyter": {
-     "outputs_hidden": false
-    }
-   },
+   ],
+   "metadata": {
+    "collapsed": false
+   }
+  },
+  {
+   "cell_type": "code",
+   "execution_count": null,
    "outputs": [],
    "source": [
     "# =====================================================================================\n",
@@ -367,22 +251,18 @@
     "# =====================================================================================\n",
     "\n",
     "if 0:\n",
-<<<<<<< HEAD
-    "    #TODO: use mapmathing for better performance and accuracy\n",
-=======
     "    #TODO: use mapmatching for better performance and accuracy\n",
->>>>>>> 43313321
     "    #TODO: add route direction for one-way sections\n",
     "    print('Add public transport')\n",
     "    pt_network = snman.import_geofile_to_gdf(inputs_path + \"public_transit/ZVV_LINIEN_GEN_L.shp\")\n",
     "    snman.match_pt(G, pt_network)\n",
     "\n",
-    "if 0:\n",
+    "if 1:\n",
     "    print('Update OSM tags')\n",
     "    # to match the simplified and merged edges\n",
     "    snman.update_osm_tags(G)\n",
     "\n",
-    "if 0:\n",
+    "if 1:\n",
     "    print('Add elevation')\n",
     "    spn = oxc.stats.count_streets_per_node(G, nodes=G.nodes)\n",
     "    nx.set_node_attributes(G, values=spn, name=\"street_count\")\n",
@@ -402,26 +282,15 @@
     "        {'source_column': 'TONODENO',   'target_column': 'npvm_tonodeno',   'agg': 'list'}\n",
     "        ]\n",
     "    )"
-   ]
-  },
-  {
-   "cell_type": "code",
-   "execution_count": 51,
-   "metadata": {
-    "collapsed": false,
-    "jupyter": {
-     "outputs_hidden": false
-    }
-   },
-   "outputs": [
-    {
-     "name": "stdout",
-     "output_type": "stream",
-     "text": [
-      "Keep only the largest connected component\n"
-     ]
-    }
-   ],
+   ],
+   "metadata": {
+    "collapsed": false
+   }
+  },
+  {
+   "cell_type": "code",
+   "execution_count": null,
+   "outputs": [],
    "source": [
     "# =====================================================================================\n",
     "# VARIA\n",
@@ -432,27 +301,15 @@
     "    # remove edges that are not connected to the rest of the network\n",
     "    snman.graph_tools.add_connected_component_ids(G)\n",
     "    G = snman.graph_tools.keep_only_the_largest_connected_component(G)"
-   ]
-  },
-  {
-   "cell_type": "code",
-   "execution_count": 52,
-   "metadata": {
-    "collapsed": false,
-    "jupyter": {
-     "outputs_hidden": false
-    }
-   },
-   "outputs": [
-    {
-     "name": "stdout",
-     "output_type": "stream",
-     "text": [
-      "Export basic street graph\n",
-      "Export lane geometries\n"
-     ]
-    }
-   ],
+   ],
+   "metadata": {
+    "collapsed": false
+   }
+  },
+  {
+   "cell_type": "code",
+   "execution_count": null,
+   "outputs": [],
    "source": [
     "# =====================================================================================\n",
     "# EXPORT\n",
@@ -466,44 +323,32 @@
     "if 1:\n",
     "    print('Export lane geometries')\n",
     "    # each lane has an own geometry and with as an attribute, for visualization purposes\n",
-<<<<<<< HEAD
-    "    snman.export_streetgraph_with_lanes(G, 'ln_desc', process_path + 'edges_lanes.shp', scaling=2)"
-   ]
-  },
-  {
-   "cell_type": "code",
-   "execution_count": null,
-   "metadata": {},
-   "outputs": [],
-   "source": []
-=======
     "    snman.export_street_graph_with_lanes(G, 'ln_desc', process_path + 'edges_lanes.shp', scaling=2)"
    ],
    "metadata": {
     "collapsed": false
    }
->>>>>>> 43313321
   }
  ],
  "metadata": {
   "kernelspec": {
-   "display_name": "Python 3 (ipykernel)",
+   "display_name": "Python 3",
    "language": "python",
    "name": "python3"
   },
   "language_info": {
    "codemirror_mode": {
     "name": "ipython",
-    "version": 3
+    "version": 2
    },
    "file_extension": ".py",
    "mimetype": "text/x-python",
    "name": "python",
    "nbconvert_exporter": "python",
-   "pygments_lexer": "ipython3",
-   "version": "3.9.16"
+   "pygments_lexer": "ipython2",
+   "version": "2.7.6"
   }
  },
  "nbformat": 4,
- "nbformat_minor": 4
+ "nbformat_minor": 0
 }